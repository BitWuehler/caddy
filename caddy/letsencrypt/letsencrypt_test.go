--- conflicted
+++ resolved
@@ -40,28 +40,19 @@
 
 func TestRedirPlaintextHost(t *testing.T) {
 	cfg := redirPlaintextHost(server.Config{
-<<<<<<< HEAD
-		Host: "example.com",
-		Port: "80",
-=======
 		Host:     "example.com",
 		BindHost: "93.184.216.34",
-		Port:     "http",
->>>>>>> 5f6a0a4c
+		Port:     "80",
 	})
 
 	// Check host and port
 	if actual, expected := cfg.Host, "example.com"; actual != expected {
 		t.Errorf("Expected redir config to have host %s but got %s", expected, actual)
 	}
-<<<<<<< HEAD
-	if actual, expected := cfg.Port, "80"; actual != expected {
-=======
 	if actual, expected := cfg.BindHost, "93.184.216.34"; actual != expected {
 		t.Errorf("Expected redir config to have bindhost %s but got %s", expected, actual)
 	}
-	if actual, expected := cfg.Port, "http"; actual != expected {
->>>>>>> 5f6a0a4c
+	if actual, expected := cfg.Port, "80"; actual != expected {
 		t.Errorf("Expected redir config to have port '%s' but got '%s'", expected, actual)
 	}
 
